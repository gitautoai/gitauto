--- conflicted
+++ resolved
@@ -26,10 +26,6 @@
 from services.github.github_types import GitHubContentInfo, GitHubLabeledPayload
 from services.supabase import SupabaseManager
 
-<<<<<<< HEAD
-from utils.file_manager import apply_patch, extract_file_name
-from utils.text_copy import request_issue_comment, request_limit_reached
-=======
 from utils.file_manager import apply_patch
 from utils.text_copy import (
     UPDATE_COMMENT_FOR_RAISED_ERRORS_BODY,
@@ -37,7 +33,8 @@
     request_issue_comment,
     request_limit_reached,
 )
->>>>>>> cb1c3c5e
+
+from config import SUPABASE_URL, SUPABASE_SERVICE_ROLE_KEY
 
 
 def add_reaction_to_issue(
