import pytest
from unittest.mock import patch

from config import PRODUCT_NAME
from constants.messages import SETTINGS_LINKS
from utils.text.comment_identifiers import TEST_SELECTION_COMMENT_IDENTIFIER
from services.webhook.utils.create_test_selection_comment import (
    create_test_selection_comment,
    FileChecklistItem,
)


@pytest.fixture
def mock_reset_command():
    """Mock the reset command message function."""
    with patch(
        "services.webhook.utils.create_test_selection_comment.create_reset_command_message"
    ) as mock:
        mock.return_value = "MOCK_RESET_COMMAND"
        yield mock


class TestCreateTestSelectionComment:
    """Test cases for create_test_selection_comment function."""

    def test_empty_checklist(self, mock_reset_command):
        """Test creating a comment with an empty checklist."""
        branch_name = "test-branch"
        result = create_test_selection_comment([], branch_name)

        # Verify the reset command was called with the correct branch name
        mock_reset_command.assert_called_once_with(branch_name)

        # Check that the comment has the expected structure
        expected_lines = [
            TEST_SELECTION_COMMENT_IDENTIFIER,
            "",
            "Select files to manage tests for (create, update, or remove):",
            "",
            "",
            "---",
            "",
            "- [ ] Yes, manage tests",
            "",
            f"Click the checkbox and {PRODUCT_NAME} will add/update/remove tests for the selected files to this PR.",
            "MOCK_RESET_COMMAND",
            "",
            SETTINGS_LINKS,
        ]
        expected_comment = "\n".join(expected_lines)
        assert result == expected_comment

    def test_single_checked_item(self, mock_reset_command):
        """Test creating a comment with a single checked item."""
        branch_name = "feature-branch"
        checklist: list[FileChecklistItem] = [
            {
                "path": "src/file1.py",
                "checked": True,
                "coverage_info": " (Coverage: 75%)",
                "status": "modified",
            }
        ]

        result = create_test_selection_comment(checklist, branch_name)

        # Verify the reset command was called with the correct branch name
        mock_reset_command.assert_called_once_with(branch_name)

        # Check that the comment contains the checked item
        assert "- [x] modified `src/file1.py` (Coverage: 75%)" in result
        assert TEST_SELECTION_COMMENT_IDENTIFIER in result
        assert SETTINGS_LINKS in result

    def test_single_unchecked_item(self, mock_reset_command):
        """Test creating a comment with a single unchecked item."""
        branch_name = "main"
        checklist: list[FileChecklistItem] = [
            {
                "path": "src/file2.py",
                "checked": False,
                "coverage_info": " (Coverage: 0%)",
                "status": "added",
            }
        ]

        result = create_test_selection_comment(checklist, branch_name)

        # Verify the reset command was called with the correct branch name
        mock_reset_command.assert_called_once_with(branch_name)

        # Check that the comment contains the unchecked item
        assert "- [ ] added `src/file2.py` (Coverage: 0%)" in result
        assert TEST_SELECTION_COMMENT_IDENTIFIER in result
        assert SETTINGS_LINKS in result

    def test_multiple_items_mixed_checked_status(self, mock_reset_command):
        """Test creating a comment with multiple items having mixed checked status."""
        branch_name = "feature-branch"
        checklist: list[FileChecklistItem] = [
            {
                "path": "src/file1.py",
                "checked": True,
                "coverage_info": " (Coverage: 75%)",
                "status": "modified",
            },
            {
                "path": "src/file2.py",
                "checked": False,
                "coverage_info": " (Coverage: 0%)",
                "status": "added",
            },
            {
                "path": "src/file3.py",
                "checked": True,
                "coverage_info": "",
                "status": "removed",
            },
        ]

        result = create_test_selection_comment(checklist, branch_name)

        # Verify the reset command was called with the correct branch name
        mock_reset_command.assert_called_once_with(branch_name)

        # Check that the comment has the expected structure with checklist items
        expected_lines = [
            TEST_SELECTION_COMMENT_IDENTIFIER,
            "",
            "Select files to manage tests for (create, update, or remove):",
            "",
            "- [x] modified `src/file1.py` (Coverage: 75%)",
            "- [ ] added `src/file2.py` (Coverage: 0%)",
            "- [x] removed `src/file3.py`",
            "",
            "---",
            "",
            "- [ ] Yes, manage tests",
            "",
            f"Click the checkbox and {PRODUCT_NAME} will add/update/remove tests for the selected files to this PR.",
            "MOCK_RESET_COMMAND",
            "",
            SETTINGS_LINKS,
        ]
        expected_comment = "\n".join(expected_lines)
        assert result == expected_comment

    def test_all_status_types(self, mock_reset_command):
        """Test creating a comment with all possible status types."""
        branch_name = "main"
        checklist: list[FileChecklistItem] = [
            {
                "path": "src/added.py",
                "checked": True,
                "coverage_info": "",
                "status": "added",
            },
            {
                "path": "src/modified.py",
                "checked": True,
                "coverage_info": " (Coverage: 50%)",
                "status": "modified",
            },
            {
                "path": "src/removed.py",
                "checked": False,
                "coverage_info": "",
                "status": "removed",
            },
        ]

        result = create_test_selection_comment(checklist, branch_name)
        
        # Verify the result contains all status types
        assert "- [x] added `src/added.py`" in result
        assert "- [x] modified `src/modified.py` (Coverage: 50%)" in result
        assert "- [ ] removed `src/removed.py`" in result

    def test_empty_coverage_info(self, mock_reset_command):
        """Test creating a comment with empty coverage info."""
        branch_name = "test-branch"
        checklist: list[FileChecklistItem] = [
            {
                "path": "src/file.py",
                "checked": True,
                "coverage_info": "",
                "status": "modified",
            }
        ]

        result = create_test_selection_comment(checklist, branch_name)

        # Check that the item appears without coverage info
        assert "- [x] modified `src/file.py`" in result
        # Ensure no extra spaces or coverage info is added
        assert "- [x] modified `src/file.py` " not in result

    def test_special_characters_in_paths(self, mock_reset_command):
        """Test creating a comment with paths containing special characters."""
        branch_name = "feature/special-chars"
        checklist: list[FileChecklistItem] = [
            {
                "path": "src/file-with-dashes.py",
                "checked": True,
                "coverage_info": "",
                "status": "modified",
            },
            {
                "path": "src/file_with_underscores.py",
                "checked": False,
                "coverage_info": " (Coverage: 0%)",
                "status": "added",
            },
            {
                "path": "src/file.with.dots.py",
                "checked": True,
                "coverage_info": " (Coverage: 100%)",
                "status": "modified",
            },
        ]

        result = create_test_selection_comment(checklist, branch_name)
        
        assert "- [x] modified `src/file-with-dashes.py`" in result
        assert "- [ ] added `src/file_with_underscores.py` (Coverage: 0%)" in result
        assert "- [x] modified `src/file.with.dots.py` (Coverage: 100%)" in result

    def test_long_file_paths(self, mock_reset_command):
        """Test creating a comment with very long file paths."""
        branch_name = "test-branch"
        long_path = "very/long/path/to/some/deeply/nested/directory/structure/file.py"
        checklist: list[FileChecklistItem] = [
            {
                "path": long_path,
                "checked": True,
                "coverage_info": " (Coverage: 85%)",
                "status": "modified",
            }
        ]

        result = create_test_selection_comment(checklist, branch_name)

        # Check that long paths are handled correctly
        assert f"- [x] modified `{long_path}` (Coverage: 85%)" in result

    def test_different_branch_name_formats(self, mock_reset_command):
        """Test creating a comment with different branch name formats."""
        test_cases = [
            "main",
            "feature/new-feature",
            "bugfix/fix-123",
            "release/v1.0.0",
            "hotfix/urgent-fix",
            "develop",
        ]

        checklist: list[FileChecklistItem] = [
            {
                "path": "src/test.py",
                "checked": True,
                "coverage_info": "",
                "status": "modified",
            }
        ]

        for branch_name in test_cases:
            result = create_test_selection_comment(checklist, branch_name)
            
            # Verify the reset command was called with each branch name
            assert TEST_SELECTION_COMMENT_IDENTIFIER in result
            assert SETTINGS_LINKS in result
            assert "- [x] modified `src/test.py`" in result

        # Verify reset command was called for each test case
        assert mock_reset_command.call_count == len(test_cases)

    def test_coverage_info_variations(self, mock_reset_command):
        """Test creating a comment with different coverage info formats."""
        branch_name = "test-branch"
        checklist: list[FileChecklistItem] = [
            {
                "path": "src/file1.py",
                "checked": True,
                "coverage_info": " (Coverage: 0%)",
                "status": "modified",
            },
            {
                "path": "src/file2.py",
                "checked": True,
                "coverage_info": " (Coverage: 100%)",
                "status": "added",
            },
            {
                "path": "src/file3.py",
                "checked": False,
                "coverage_info": " (Coverage: 42%)",
                "status": "modified",
            },
        ]

        result = create_test_selection_comment(checklist, branch_name)

        # Check that different coverage percentages are handled correctly
        assert "- [x] modified `src/file1.py` (Coverage: 0%)" in result
        assert "- [x] added `src/file2.py` (Coverage: 100%)" in result
        assert "- [ ] modified `src/file3.py` (Coverage: 42%)" in result

    def test_checkbox_formatting(self, mock_reset_command):
        """Test that checkbox formatting is correct for checked and unchecked items."""
        branch_name = "test-branch"
        checklist: list[FileChecklistItem] = [
            {
                "path": "checked.py",
                "checked": True,
                "coverage_info": "",
                "status": "modified",
            },
            {
                "path": "unchecked.py",
                "checked": False,
                "coverage_info": "",
                "status": "added",
            },
        ]

        result = create_test_selection_comment(checklist, branch_name)

        # Verify exact checkbox formatting
        assert "- [x] modified `checked.py`" in result
        assert "- [ ] added `unchecked.py`" in result
        # Ensure no malformed checkboxes
        assert "- [X]" not in result
        assert "- []" not in result

    def test_comment_structure_order(self, mock_reset_command):
        """Test that the comment structure follows the correct order."""
        branch_name = "test-branch"
        checklist: list[FileChecklistItem] = [
            {
                "path": "src/file.py",
                "checked": True,
                "coverage_info": " (Coverage: 50%)",
                "status": "modified",
            }
        ]

        result = create_test_selection_comment(checklist, branch_name)
        lines = result.split("\n")

        # Verify the structure order
        assert lines[0] == TEST_SELECTION_COMMENT_IDENTIFIER
        assert lines[1] == ""
        assert lines[2] == "Select files to manage tests for (create, update, or remove):"
        assert lines[3] == ""
        assert lines[4] == "- [x] modified `src/file.py` (Coverage: 50%)"
        assert lines[5] == ""
        assert lines[6] == "---"
        assert lines[7] == ""
        assert lines[8] == "- [ ] Yes, manage tests"
        assert lines[9] == ""
        assert lines[10] == f"Click the checkbox and {PRODUCT_NAME} will add/update/remove tests for the selected files to this PR."
        assert lines[11] == "MOCK_RESET_COMMAND"
        assert lines[12] == ""
        assert lines[13].startswith("You can [turn off triggers]")

    def test_integration_with_actual_dependencies(self):
        """Test the full integration of the comment creation with actual dependencies."""
        branch_name = "integration-branch"
        checklist: list[FileChecklistItem] = [
            {
                "path": "src/example.py",
                "checked": True,
                "coverage_info": " (Coverage: 30%)",
                "status": "modified",
            }
        ]

        result = create_test_selection_comment(checklist, branch_name)
        
        # Verify the comment contains all required components
        assert TEST_SELECTION_COMMENT_IDENTIFIER in result
        assert "Select files to manage tests for (create, update, or remove):" in result
        assert "- [x] modified `src/example.py` (Coverage: 30%)" in result
        assert "- [ ] Yes, manage tests" in result
        assert PRODUCT_NAME in result
        assert SETTINGS_LINKS in result
        assert branch_name in result  # Branch name should be in the reset command

    def test_large_checklist(self, mock_reset_command):
        """Test creating a comment with a large number of files."""
        branch_name = "test-branch"
        checklist: list[FileChecklistItem] = []
        
        # Create a large checklist with 20 files
        for i in range(20):
            checklist.append({
                "path": f"src/file_{i:02d}.py",
                "checked": i % 2 == 0,  # Alternate between checked and unchecked
                "coverage_info": f" (Coverage: {i * 5}%)" if i < 20 else "",
                "status": "modified" if i % 3 == 0 else "added" if i % 3 == 1 else "removed",
            })

        result = create_test_selection_comment(checklist, branch_name)

        # Verify all files are included
        for i in range(20):
            checkbox = "[x]" if i % 2 == 0 else "[ ]"
            status = "modified" if i % 3 == 0 else "added" if i % 3 == 1 else "removed"
            coverage = f" (Coverage: {i * 5}%)" if i < 20 else ""
            expected_line = f"- {checkbox} {status} `src/file_{i:02d}.py`{coverage}"
            assert expected_line in result

        # Verify structure is maintained
        assert TEST_SELECTION_COMMENT_IDENTIFIER in result
        assert SETTINGS_LINKS in result
        assert "- [ ] Yes, manage tests" in result


class TestFileChecklistItem:
    """Test cases for FileChecklistItem TypedDict."""

    def test_file_checklist_item_structure(self):
        """Test that FileChecklistItem has the correct structure."""
        # This test ensures the TypedDict structure is maintained
        item: FileChecklistItem = {
            "path": "test/file.py",
            "checked": True,
            "coverage_info": " (Coverage: 75%)",
            "status": "modified",
<<<<<<< HEAD
        },
        {
            "path": "src/file2.py",
            "checked": False,
            "coverage_info": " (Coverage: 0%)",
            "status": "added",
        },
    ]

    result = create_test_selection_comment(checklist, branch_name)

    # Verify the reset command was called with the correct branch name
    mock_reset_command.assert_called_once_with(branch_name)

    # Check that the comment has the expected structure with checklist items
    expected_lines = [
        TEST_SELECTION_COMMENT_IDENTIFIER,
        "",
        "Select files to manage tests for (create, update, or remove):",
        "",
        "- [x] modified `src/file1.py` (Coverage: 75%)",
        "- [ ] added `src/file2.py` (Coverage: 0%)",
        "",
        "---",
        "",
        "- [ ] Yes, manage tests",
        "",
        f"Click the checkbox and {PRODUCT_NAME} will add/update/remove tests for the selected files to this PR.",
        "MOCK_RESET_COMMAND",
        "",
        SETTINGS_LINKS,
    ]
    expected_comment = "\n".join(expected_lines)
    assert result == expected_comment


def test_create_test_selection_comment_with_all_status_types():
    """Test creating a comment with all possible status types."""
    branch_name = "main"
    checklist: list[FileChecklistItem] = [
        {
            "path": "src/added.py",
            "checked": True,
            "coverage_info": "",
            "status": "added",
        },
        {
            "path": "src/modified.py",
            "checked": True,
            "coverage_info": " (Coverage: 50%)",
            "status": "modified",
        },
        {
            "path": "src/removed.py",
            "checked": False,
            "coverage_info": "",
            "status": "removed",
        },
    ]

    result = create_test_selection_comment(checklist, branch_name)

    # Verify the result contains all status types
    assert "- [x] added `src/added.py`" in result
    assert "- [x] modified `src/modified.py` (Coverage: 50%)" in result
    assert "- [ ] removed `src/removed.py`" in result


def test_create_test_selection_comment_integration():
    """Test the full integration of the comment creation with actual dependencies."""
    branch_name = "integration-branch"
    checklist: list[FileChecklistItem] = [
        {
            "path": "src/example.py",
            "checked": True,
            "coverage_info": " (Coverage: 30%)",
            "status": "modified",
        }
    ]

    result = create_test_selection_comment(checklist, branch_name)

    # Verify the comment contains all required components
    assert TEST_SELECTION_COMMENT_IDENTIFIER in result
    assert "Select files to manage tests for (create, update, or remove):" in result
    assert "- [x] modified `src/example.py` (Coverage: 30%)" in result
    assert "- [ ] Yes, manage tests" in result
    assert PRODUCT_NAME in result
    assert SETTINGS_LINKS in result
    assert branch_name in result  # Branch name should be in the reset command


def test_create_test_selection_comment_with_special_characters():
    """Test creating a comment with paths containing special characters."""
    branch_name = "feature/special-chars"
    checklist: list[FileChecklistItem] = [
        {
            "path": "src/file-with-dashes.py",
            "checked": True,
            "coverage_info": "",
            "status": "modified",
        },
        {
            "path": "src/file_with_underscores.py",
            "checked": False,
            "coverage_info": " (Coverage: 0%)",
            "status": "added",
        },
    ]

    result = create_test_selection_comment(checklist, branch_name)

    assert "- [x] modified `src/file-with-dashes.py`" in result
    assert "- [ ] added `src/file_with_underscores.py` (Coverage: 0%)" in result
=======
        }
        
        # Verify all required keys are present
        assert "path" in item
        assert "checked" in item
        assert "coverage_info" in item
        assert "status" in item
        
        # Verify types
        assert isinstance(item["path"], str)
        assert isinstance(item["checked"], bool)
        assert isinstance(item["coverage_info"], str)
        assert item["status"] in ["added", "modified", "removed"]

    def test_status_type_values(self):
        """Test that Status type accepts correct values."""
        valid_statuses: list[Status] = ["added", "modified", "removed"]
        
        for status in valid_statuses:
            item: FileChecklistItem = {
                "path": "test.py",
                "checked": False,
                "coverage_info": "",
                "status": status,
            }
            # If this doesn't raise a type error, the status is valid
            assert item["status"] == status
>>>>>>> 4320b287
<|MERGE_RESOLUTION|>--- conflicted
+++ resolved
@@ -1,6 +1,5 @@
+from unittest.mock import patch
 import pytest
-from unittest.mock import patch
-
 from config import PRODUCT_NAME
 from constants.messages import SETTINGS_LINKS
 from utils.text.comment_identifiers import TEST_SELECTION_COMMENT_IDENTIFIER
@@ -12,7 +11,6 @@
 
 @pytest.fixture
 def mock_reset_command():
-    """Mock the reset command message function."""
     with patch(
         "services.webhook.utils.create_test_selection_comment.create_reset_command_message"
     ) as mock:
@@ -20,414 +18,43 @@
         yield mock
 
 
-class TestCreateTestSelectionComment:
-    """Test cases for create_test_selection_comment function."""
+def test_create_test_selection_comment_empty_checklist(mock_reset_command):
+    """Test creating a comment with an empty checklist."""
+    branch_name = "test-branch"
+    result = create_test_selection_comment([], branch_name)
 
-    def test_empty_checklist(self, mock_reset_command):
-        """Test creating a comment with an empty checklist."""
-        branch_name = "test-branch"
-        result = create_test_selection_comment([], branch_name)
+    # Verify the reset command was called with the correct branch name
+    mock_reset_command.assert_called_once_with(branch_name)
 
-        # Verify the reset command was called with the correct branch name
-        mock_reset_command.assert_called_once_with(branch_name)
-
-        # Check that the comment has the expected structure
-        expected_lines = [
-            TEST_SELECTION_COMMENT_IDENTIFIER,
-            "",
-            "Select files to manage tests for (create, update, or remove):",
-            "",
-            "",
-            "---",
-            "",
-            "- [ ] Yes, manage tests",
-            "",
-            f"Click the checkbox and {PRODUCT_NAME} will add/update/remove tests for the selected files to this PR.",
-            "MOCK_RESET_COMMAND",
-            "",
-            SETTINGS_LINKS,
-        ]
-        expected_comment = "\n".join(expected_lines)
-        assert result == expected_comment
-
-    def test_single_checked_item(self, mock_reset_command):
-        """Test creating a comment with a single checked item."""
-        branch_name = "feature-branch"
-        checklist: list[FileChecklistItem] = [
-            {
-                "path": "src/file1.py",
-                "checked": True,
-                "coverage_info": " (Coverage: 75%)",
-                "status": "modified",
-            }
-        ]
-
-        result = create_test_selection_comment(checklist, branch_name)
-
-        # Verify the reset command was called with the correct branch name
-        mock_reset_command.assert_called_once_with(branch_name)
-
-        # Check that the comment contains the checked item
-        assert "- [x] modified `src/file1.py` (Coverage: 75%)" in result
-        assert TEST_SELECTION_COMMENT_IDENTIFIER in result
-        assert SETTINGS_LINKS in result
-
-    def test_single_unchecked_item(self, mock_reset_command):
-        """Test creating a comment with a single unchecked item."""
-        branch_name = "main"
-        checklist: list[FileChecklistItem] = [
-            {
-                "path": "src/file2.py",
-                "checked": False,
-                "coverage_info": " (Coverage: 0%)",
-                "status": "added",
-            }
-        ]
-
-        result = create_test_selection_comment(checklist, branch_name)
-
-        # Verify the reset command was called with the correct branch name
-        mock_reset_command.assert_called_once_with(branch_name)
-
-        # Check that the comment contains the unchecked item
-        assert "- [ ] added `src/file2.py` (Coverage: 0%)" in result
-        assert TEST_SELECTION_COMMENT_IDENTIFIER in result
-        assert SETTINGS_LINKS in result
-
-    def test_multiple_items_mixed_checked_status(self, mock_reset_command):
-        """Test creating a comment with multiple items having mixed checked status."""
-        branch_name = "feature-branch"
-        checklist: list[FileChecklistItem] = [
-            {
-                "path": "src/file1.py",
-                "checked": True,
-                "coverage_info": " (Coverage: 75%)",
-                "status": "modified",
-            },
-            {
-                "path": "src/file2.py",
-                "checked": False,
-                "coverage_info": " (Coverage: 0%)",
-                "status": "added",
-            },
-            {
-                "path": "src/file3.py",
-                "checked": True,
-                "coverage_info": "",
-                "status": "removed",
-            },
-        ]
-
-        result = create_test_selection_comment(checklist, branch_name)
-
-        # Verify the reset command was called with the correct branch name
-        mock_reset_command.assert_called_once_with(branch_name)
-
-        # Check that the comment has the expected structure with checklist items
-        expected_lines = [
-            TEST_SELECTION_COMMENT_IDENTIFIER,
-            "",
-            "Select files to manage tests for (create, update, or remove):",
-            "",
-            "- [x] modified `src/file1.py` (Coverage: 75%)",
-            "- [ ] added `src/file2.py` (Coverage: 0%)",
-            "- [x] removed `src/file3.py`",
-            "",
-            "---",
-            "",
-            "- [ ] Yes, manage tests",
-            "",
-            f"Click the checkbox and {PRODUCT_NAME} will add/update/remove tests for the selected files to this PR.",
-            "MOCK_RESET_COMMAND",
-            "",
-            SETTINGS_LINKS,
-        ]
-        expected_comment = "\n".join(expected_lines)
-        assert result == expected_comment
-
-    def test_all_status_types(self, mock_reset_command):
-        """Test creating a comment with all possible status types."""
-        branch_name = "main"
-        checklist: list[FileChecklistItem] = [
-            {
-                "path": "src/added.py",
-                "checked": True,
-                "coverage_info": "",
-                "status": "added",
-            },
-            {
-                "path": "src/modified.py",
-                "checked": True,
-                "coverage_info": " (Coverage: 50%)",
-                "status": "modified",
-            },
-            {
-                "path": "src/removed.py",
-                "checked": False,
-                "coverage_info": "",
-                "status": "removed",
-            },
-        ]
-
-        result = create_test_selection_comment(checklist, branch_name)
-        
-        # Verify the result contains all status types
-        assert "- [x] added `src/added.py`" in result
-        assert "- [x] modified `src/modified.py` (Coverage: 50%)" in result
-        assert "- [ ] removed `src/removed.py`" in result
-
-    def test_empty_coverage_info(self, mock_reset_command):
-        """Test creating a comment with empty coverage info."""
-        branch_name = "test-branch"
-        checklist: list[FileChecklistItem] = [
-            {
-                "path": "src/file.py",
-                "checked": True,
-                "coverage_info": "",
-                "status": "modified",
-            }
-        ]
-
-        result = create_test_selection_comment(checklist, branch_name)
-
-        # Check that the item appears without coverage info
-        assert "- [x] modified `src/file.py`" in result
-        # Ensure no extra spaces or coverage info is added
-        assert "- [x] modified `src/file.py` " not in result
-
-    def test_special_characters_in_paths(self, mock_reset_command):
-        """Test creating a comment with paths containing special characters."""
-        branch_name = "feature/special-chars"
-        checklist: list[FileChecklistItem] = [
-            {
-                "path": "src/file-with-dashes.py",
-                "checked": True,
-                "coverage_info": "",
-                "status": "modified",
-            },
-            {
-                "path": "src/file_with_underscores.py",
-                "checked": False,
-                "coverage_info": " (Coverage: 0%)",
-                "status": "added",
-            },
-            {
-                "path": "src/file.with.dots.py",
-                "checked": True,
-                "coverage_info": " (Coverage: 100%)",
-                "status": "modified",
-            },
-        ]
-
-        result = create_test_selection_comment(checklist, branch_name)
-        
-        assert "- [x] modified `src/file-with-dashes.py`" in result
-        assert "- [ ] added `src/file_with_underscores.py` (Coverage: 0%)" in result
-        assert "- [x] modified `src/file.with.dots.py` (Coverage: 100%)" in result
-
-    def test_long_file_paths(self, mock_reset_command):
-        """Test creating a comment with very long file paths."""
-        branch_name = "test-branch"
-        long_path = "very/long/path/to/some/deeply/nested/directory/structure/file.py"
-        checklist: list[FileChecklistItem] = [
-            {
-                "path": long_path,
-                "checked": True,
-                "coverage_info": " (Coverage: 85%)",
-                "status": "modified",
-            }
-        ]
-
-        result = create_test_selection_comment(checklist, branch_name)
-
-        # Check that long paths are handled correctly
-        assert f"- [x] modified `{long_path}` (Coverage: 85%)" in result
-
-    def test_different_branch_name_formats(self, mock_reset_command):
-        """Test creating a comment with different branch name formats."""
-        test_cases = [
-            "main",
-            "feature/new-feature",
-            "bugfix/fix-123",
-            "release/v1.0.0",
-            "hotfix/urgent-fix",
-            "develop",
-        ]
-
-        checklist: list[FileChecklistItem] = [
-            {
-                "path": "src/test.py",
-                "checked": True,
-                "coverage_info": "",
-                "status": "modified",
-            }
-        ]
-
-        for branch_name in test_cases:
-            result = create_test_selection_comment(checklist, branch_name)
-            
-            # Verify the reset command was called with each branch name
-            assert TEST_SELECTION_COMMENT_IDENTIFIER in result
-            assert SETTINGS_LINKS in result
-            assert "- [x] modified `src/test.py`" in result
-
-        # Verify reset command was called for each test case
-        assert mock_reset_command.call_count == len(test_cases)
-
-    def test_coverage_info_variations(self, mock_reset_command):
-        """Test creating a comment with different coverage info formats."""
-        branch_name = "test-branch"
-        checklist: list[FileChecklistItem] = [
-            {
-                "path": "src/file1.py",
-                "checked": True,
-                "coverage_info": " (Coverage: 0%)",
-                "status": "modified",
-            },
-            {
-                "path": "src/file2.py",
-                "checked": True,
-                "coverage_info": " (Coverage: 100%)",
-                "status": "added",
-            },
-            {
-                "path": "src/file3.py",
-                "checked": False,
-                "coverage_info": " (Coverage: 42%)",
-                "status": "modified",
-            },
-        ]
-
-        result = create_test_selection_comment(checklist, branch_name)
-
-        # Check that different coverage percentages are handled correctly
-        assert "- [x] modified `src/file1.py` (Coverage: 0%)" in result
-        assert "- [x] added `src/file2.py` (Coverage: 100%)" in result
-        assert "- [ ] modified `src/file3.py` (Coverage: 42%)" in result
-
-    def test_checkbox_formatting(self, mock_reset_command):
-        """Test that checkbox formatting is correct for checked and unchecked items."""
-        branch_name = "test-branch"
-        checklist: list[FileChecklistItem] = [
-            {
-                "path": "checked.py",
-                "checked": True,
-                "coverage_info": "",
-                "status": "modified",
-            },
-            {
-                "path": "unchecked.py",
-                "checked": False,
-                "coverage_info": "",
-                "status": "added",
-            },
-        ]
-
-        result = create_test_selection_comment(checklist, branch_name)
-
-        # Verify exact checkbox formatting
-        assert "- [x] modified `checked.py`" in result
-        assert "- [ ] added `unchecked.py`" in result
-        # Ensure no malformed checkboxes
-        assert "- [X]" not in result
-        assert "- []" not in result
-
-    def test_comment_structure_order(self, mock_reset_command):
-        """Test that the comment structure follows the correct order."""
-        branch_name = "test-branch"
-        checklist: list[FileChecklistItem] = [
-            {
-                "path": "src/file.py",
-                "checked": True,
-                "coverage_info": " (Coverage: 50%)",
-                "status": "modified",
-            }
-        ]
-
-        result = create_test_selection_comment(checklist, branch_name)
-        lines = result.split("\n")
-
-        # Verify the structure order
-        assert lines[0] == TEST_SELECTION_COMMENT_IDENTIFIER
-        assert lines[1] == ""
-        assert lines[2] == "Select files to manage tests for (create, update, or remove):"
-        assert lines[3] == ""
-        assert lines[4] == "- [x] modified `src/file.py` (Coverage: 50%)"
-        assert lines[5] == ""
-        assert lines[6] == "---"
-        assert lines[7] == ""
-        assert lines[8] == "- [ ] Yes, manage tests"
-        assert lines[9] == ""
-        assert lines[10] == f"Click the checkbox and {PRODUCT_NAME} will add/update/remove tests for the selected files to this PR."
-        assert lines[11] == "MOCK_RESET_COMMAND"
-        assert lines[12] == ""
-        assert lines[13].startswith("You can [turn off triggers]")
-
-    def test_integration_with_actual_dependencies(self):
-        """Test the full integration of the comment creation with actual dependencies."""
-        branch_name = "integration-branch"
-        checklist: list[FileChecklistItem] = [
-            {
-                "path": "src/example.py",
-                "checked": True,
-                "coverage_info": " (Coverage: 30%)",
-                "status": "modified",
-            }
-        ]
-
-        result = create_test_selection_comment(checklist, branch_name)
-        
-        # Verify the comment contains all required components
-        assert TEST_SELECTION_COMMENT_IDENTIFIER in result
-        assert "Select files to manage tests for (create, update, or remove):" in result
-        assert "- [x] modified `src/example.py` (Coverage: 30%)" in result
-        assert "- [ ] Yes, manage tests" in result
-        assert PRODUCT_NAME in result
-        assert SETTINGS_LINKS in result
-        assert branch_name in result  # Branch name should be in the reset command
-
-    def test_large_checklist(self, mock_reset_command):
-        """Test creating a comment with a large number of files."""
-        branch_name = "test-branch"
-        checklist: list[FileChecklistItem] = []
-        
-        # Create a large checklist with 20 files
-        for i in range(20):
-            checklist.append({
-                "path": f"src/file_{i:02d}.py",
-                "checked": i % 2 == 0,  # Alternate between checked and unchecked
-                "coverage_info": f" (Coverage: {i * 5}%)" if i < 20 else "",
-                "status": "modified" if i % 3 == 0 else "added" if i % 3 == 1 else "removed",
-            })
-
-        result = create_test_selection_comment(checklist, branch_name)
-
-        # Verify all files are included
-        for i in range(20):
-            checkbox = "[x]" if i % 2 == 0 else "[ ]"
-            status = "modified" if i % 3 == 0 else "added" if i % 3 == 1 else "removed"
-            coverage = f" (Coverage: {i * 5}%)" if i < 20 else ""
-            expected_line = f"- {checkbox} {status} `src/file_{i:02d}.py`{coverage}"
-            assert expected_line in result
-
-        # Verify structure is maintained
-        assert TEST_SELECTION_COMMENT_IDENTIFIER in result
-        assert SETTINGS_LINKS in result
-        assert "- [ ] Yes, manage tests" in result
+    # Check that the comment has the expected structure
+    expected_lines = [
+        TEST_SELECTION_COMMENT_IDENTIFIER,
+        "",
+        "Select files to manage tests for (create, update, or remove):",
+        "",
+        "",
+        "---",
+        "",
+        "- [ ] Yes, manage tests",
+        "",
+        f"Click the checkbox and {PRODUCT_NAME} will add/update/remove tests for the selected files to this PR.",
+        "MOCK_RESET_COMMAND",
+        "",
+        SETTINGS_LINKS,
+    ]
+    expected_comment = "\n".join(expected_lines)
+    assert result == expected_comment
 
 
-class TestFileChecklistItem:
-    """Test cases for FileChecklistItem TypedDict."""
-
-    def test_file_checklist_item_structure(self):
-        """Test that FileChecklistItem has the correct structure."""
-        # This test ensures the TypedDict structure is maintained
-        item: FileChecklistItem = {
-            "path": "test/file.py",
+def test_create_test_selection_comment_with_items(mock_reset_command):
+    """Test creating a comment with checklist items."""
+    branch_name = "feature-branch"
+    checklist: list[FileChecklistItem] = [
+        {
+            "path": "src/file1.py",
             "checked": True,
             "coverage_info": " (Coverage: 75%)",
             "status": "modified",
-<<<<<<< HEAD
         },
         {
             "path": "src/file2.py",
@@ -541,33 +168,4 @@
     result = create_test_selection_comment(checklist, branch_name)
 
     assert "- [x] modified `src/file-with-dashes.py`" in result
-    assert "- [ ] added `src/file_with_underscores.py` (Coverage: 0%)" in result
-=======
-        }
-        
-        # Verify all required keys are present
-        assert "path" in item
-        assert "checked" in item
-        assert "coverage_info" in item
-        assert "status" in item
-        
-        # Verify types
-        assert isinstance(item["path"], str)
-        assert isinstance(item["checked"], bool)
-        assert isinstance(item["coverage_info"], str)
-        assert item["status"] in ["added", "modified", "removed"]
-
-    def test_status_type_values(self):
-        """Test that Status type accepts correct values."""
-        valid_statuses: list[Status] = ["added", "modified", "removed"]
-        
-        for status in valid_statuses:
-            item: FileChecklistItem = {
-                "path": "test.py",
-                "checked": False,
-                "coverage_info": "",
-                "status": status,
-            }
-            # If this doesn't raise a type error, the status is valid
-            assert item["status"] == status
->>>>>>> 4320b287
+    assert "- [ ] added `src/file_with_underscores.py` (Coverage: 0%)" in result