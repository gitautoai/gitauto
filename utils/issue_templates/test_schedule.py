--- conflicted
+++ resolved
@@ -321,16 +321,6 @@
             uncovered_branches="branch1,branch2",
         )
 
-<<<<<<< HEAD
-        expected_url = "https://github.com/owner/repo/blob/main/test.py"
-        assert f"Add unit tests for [test.py]({expected_url})" in result
-        assert (
-            "Function Coverage: 60% (Uncovered Functions: func1,func2,func3)" in result
-        )
-        assert "Line Coverage:" not in result
-        assert "Statement Coverage:" not in result
-        assert "Branch Coverage:" not in result
-=======
         expected_url = "https://github.com/testowner/testrepo/blob/main/src/main.py"
         assert f"Add unit tests for [src/main.py]({expected_url})" in result
         assert "- Line Coverage: 70% (Uncovered Lines: 10,15,20)" in result
@@ -338,7 +328,6 @@
         assert "- Function Coverage: 80% (Uncovered Functions: func1,func2)" in result
         assert "- Branch Coverage: 65% (Uncovered Branches: branch1,branch2)" in result
         assert "Focus on covering the uncovered areas, including both happy paths, error cases, edge cases, and corner cases." in result
->>>>>>> b7c826c0
         assert "MOCK_SETTINGS_LINKS" in result
 
     def test_get_issue_body_all_coverage_types_without_uncovered_items(self, mock_constants):
@@ -366,22 +355,8 @@
         assert "(Uncovered" not in result
         assert "MOCK_SETTINGS_LINKS" in result
 
-<<<<<<< HEAD
-    def test_get_issue_body_only_function_coverage_with_empty_uncovered_functions(
-        self, _
-    ):
-        """Test generating issue body with only function coverage and empty uncovered functions."""
-        owner = "owner"
-        repo = "repo"
-        branch = "main"
-        file_path = "test.py"
-        function_coverage = 80.0
-        uncovered_functions = ""  # Empty string
-
-=======
     def test_get_issue_body_zero_coverage(self, mock_constants):
         """Test with zero coverage values."""
->>>>>>> b7c826c0
         result = get_issue_body(
             owner="owner",
             repo="repo",
@@ -466,25 +441,6 @@
             uncovered_branches=None,
         )
 
-<<<<<<< HEAD
-        expected_url = "https://github.com/owner/repo/blob/main/test.py"
-        assert f"Add unit tests for [test.py]({expected_url})" in result
-        assert "Branch Coverage: 70%" in result
-        assert "(Uncovered Branches:" not in result
-        assert "Line Coverage:" not in result
-        assert "Statement Coverage:" not in result
-        assert "Function Coverage:" not in result
-        assert "MOCK_SETTINGS_LINKS" in result
-
-    def test_get_issue_body_partial_coverage_line_only(self, _):
-        """Test generating issue body with only line coverage provided."""
-        owner = "owner"
-        repo = "repo"
-        branch = "main"
-        file_path = "test.py"
-        line_coverage = 85.0
-        uncovered_lines = "5,10,15"
-=======
         expected_url = "https://github.com/myowner/myrepo/blob/mybranch/myfile.py"
         assert expected_url in result
 
@@ -496,7 +452,6 @@
             "src/file.with.dots.py",
             "src/file with spaces.py",
         ]
->>>>>>> b7c826c0
 
         for file_path in test_files:
             result = get_issue_body(
@@ -595,30 +550,7 @@
             uncovered_functions=None,
             uncovered_branches=None,
         )
-<<<<<<< HEAD
-
-        expected_url = "https://github.com/owner/repo/blob/main/test.py"
-        assert f"Add unit tests for [test.py]({expected_url})" in result
-        assert (
-            "Function Coverage: 90% (Uncovered Functions: helper_func,util_func)"
-            in result
-        )
-        assert "Line Coverage:" not in result
-        assert "Statement Coverage:" not in result
-        assert "Branch Coverage:" not in result
-        assert "MOCK_SETTINGS_LINKS" in result
-
-    def test_get_issue_body_partial_coverage_branch_only(self, _):
-        """Test generating issue body with only branch coverage provided."""
-        owner = "owner"
-        repo = "repo"
-        branch = "main"
-        file_path = "test.py"
-        branch_coverage = 60.0
-        uncovered_branches = "if_branch1,else_branch2"
-=======
         assert isinstance(result, str)
->>>>>>> b7c826c0
 
         result = get_issue_body(
             owner="owner",
@@ -635,36 +567,8 @@
         )
         assert isinstance(result, str)
 
-<<<<<<< HEAD
-        expected_url = "https://github.com/owner/repo/blob/main/test.py"
-        assert f"Add unit tests for [test.py]({expected_url})" in result
-        assert (
-            "Branch Coverage: 60% (Uncovered Branches: if_branch1,else_branch2)"
-            in result
-        )
-        assert "Line Coverage:" not in result
-        assert "Statement Coverage:" not in result
-        assert "Function Coverage:" not in result
-        assert "MOCK_SETTINGS_LINKS" in result
-
-    def test_get_issue_body_empty_uncovered_strings(self, _):
-        """Test generating issue body with empty strings for uncovered items."""
-        owner = "owner"
-        repo = "repo"
-        branch = "main"
-        file_path = "test.py"
-        line_coverage = 80.0
-        function_coverage = 85.0
-        branch_coverage = 70.0
-        statement_coverage = 75.0
-        uncovered_lines = ""  # Empty string instead of None
-        uncovered_functions = ""  # Empty string instead of None
-        uncovered_branches = ""  # Empty string instead of None
-
-=======
     def test_get_issue_body_integration_without_mocking(self):
         """Test the function with actual imported constants."""
->>>>>>> b7c826c0
         result = get_issue_body(
             owner="testowner",
             repo="testrepo",
@@ -679,19 +583,6 @@
             uncovered_branches=None,
         )
 
-<<<<<<< HEAD
-        expected_url = "https://github.com/owner/repo/blob/main/test.py"
-        assert f"Add unit tests for [test.py]({expected_url})" in result
-        # Empty strings should not show uncovered details
-        assert "Line Coverage: 80%" in result
-        assert "(Uncovered Lines:" not in result
-        assert "Function Coverage: 85%" in result
-        assert "(Uncovered Functions:" not in result
-        assert "Branch Coverage: 70%" in result
-        assert "(Uncovered Branches:" not in result
-        assert "Statement Coverage: 75%" in result
-        assert "MOCK_SETTINGS_LINKS" in result
-=======
         # Verify the structure without mocking constants
         assert "Add unit tests for [src/example.py]" in result
         assert "https://github.com/testowner/testrepo/blob/main/src/example.py" in result
@@ -759,5 +650,4 @@
 
         # Whitespace-only strings should be treated as truthy, so uncovered text should appear
         assert "- Line Coverage: 90% (Uncovered Lines:    )" in result
-        assert "- Function Coverage: 80% (Uncovered Functions:    )" in result
->>>>>>> b7c826c0
+        assert "- Function Coverage: 80% (Uncovered Functions:    )" in result